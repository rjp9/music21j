/**
 * music21j -- Javascript reimplementation of Core music21p features.
 * music21/meter -- TimeSignature objects
 *
 * Copyright (c) 2013-19, Michael Scott Cuthbert and cuthbertLab
 * Based on music21 (=music21p), Copyright (c) 2006–17, Michael Scott Cuthbert and cuthbertLab
 *
 * meter module. See {@link music21.meter} namespace for details.
 * Meter and TimeSignature Classes (esp. {@link music21.meter.TimeSignature} ) and methods.
 *
 * @exports music21/meter
 *
 * @namespace music21.meter
 * @memberof music21
 * @requires music21/base
 * @requires music21/duration
 */
import Vex from 'vexflow';

import * as base from './base';
import * as beam from './beam';
import * as common from './common';
import * as duration from './duration';

<<<<<<< HEAD
import { Stream } from './stream'; // typing only import
=======
// imports for typing
import * as stream from './stream';
>>>>>>> 76da9be4

/**
 * A MUCH simpler version of the music21p TimeSignature object.
 *
 * @param {string} meterString - a string ("4/4", "3/8" etc.) to initialize the TimeSignature.
 * @property {int} [numerator=4]
 * @property {int} [denominator=4]
 * @property {number[][]} beatGroups - groupings of beats; inner arrays are numerator, denominator
 * @property {string} ratioString - a string like "4/4"
 * @property {music21.duration.Duration} barDuration - a Duration object
 *     representing the expressed total length of the TimeSignature.
 */
export class TimeSignature extends base.Music21Object {
    static get className() { return 'music21.meter.TimeSignature'; }

    _numerator: number;
    _denominator: number;
    _beatGroups: number[][];
    _overwrittenBeatCount;
    _overwrittenBeatDuration;

    constructor(meterString: string ='4/4') {
        super();
        this.classSortOrder = 4;

        this._numerator = 4;
        this._denominator = 4;
        this._beatGroups = [];
        this._overwrittenBeatCount = undefined;
        this._overwrittenBeatDuration = undefined;
        if (typeof meterString === 'string') {
            this.ratioString = meterString;
        }
    }

    stringInfo(): string {
        return this.ratioString;
    }

    get numerator(): number {
        return this._numerator;
    }

    set numerator(s: number) {
        this._numerator = s;
    }

    get denominator(): number {
        return this._denominator;
    }

    set denominator(s: number) {
        this._denominator = s;
    }

    get ratioString(): string {
        return this.numerator.toString() + '/' + this.denominator.toString();
    }

    set ratioString(meterString: string) {
        const meterList = meterString.split('/');
        this.numerator = parseInt(meterList[0]);
        this.denominator = parseInt(meterList[1]);
        this._beatGroups = [];
    }

    get barDuration(): duration.Duration {
        const ql = 4.0 * this._numerator / this._denominator;
        return new duration.Duration(ql);
    }

    get beatGroups() {
        if (this._beatGroups.length === 0) {
            this._beatGroups = this.computeBeatGroups();
        }
        return this._beatGroups;
    }

    set beatGroups(newGroups) {
        this._beatGroups = newGroups;
    }

    /**
     *  Get the beatCount from the numerator, assuming fast 6/8, etc.
     *  unless .beatCount has been set manually.
     */
    get beatCount(): number {
        if (this._overwrittenBeatCount !== undefined) {
            return this._overwrittenBeatCount;
        }
        if (this.numerator > 3 && this.numerator % 3 === 0) {
            return this.numerator / 3;
        } else {
            return this.numerator;
        }
    }

    /**
     *  Manually set the beatCount to an int.
     */
    set beatCount(overwrite: number) {
        this._overwrittenBeatCount = overwrite;
    }

    /**
     * Gets a single duration.Duration object representing
     * the length of a beat in this time signature (using beatCount)
     * or, if set manually, it can return a list of Durations For
     * asymmetrical meters.
     */
    get beatDuration() {
        const dur = this.barDuration;
        dur.quarterLength /= this.beatCount;
        return dur;
    }

    /**
     * Set beatDuration to a duration.Duration object or
     * if the client can handle it, a list of Duration objects...
     */
    set beatDuration(overwrite) {
        this._overwrittenBeatDuration = overwrite;
    }

    /**
     * Compute the Beat Group according to this time signature.
     *
     * @returns {Array<Array<int>>} a list of numerator and denominators,
     *     find a list of beat groups.
     */
    computeBeatGroups(): number[][] {
        const tempBeatGroups = [];
        let numBeats = this.numerator;
        let beatValue = this.denominator;
        if (beatValue < 8 && numBeats >= 5) {
            const beatsToEighthNoteRatio = 8 / beatValue;
            // hopefully beatValue is an int -- right Brian Ferneyhough?
            beatValue = 8;
            numBeats *= beatsToEighthNoteRatio;
        }

        if (beatValue >= 8) {
            while (numBeats >= 5) {
                tempBeatGroups.push([3, beatValue]);
                numBeats -= 3;
            }
            if (numBeats === 4) {
                tempBeatGroups.push([2, beatValue]);
                tempBeatGroups.push([2, beatValue]);
            } else if (numBeats > 0) {
                tempBeatGroups.push([numBeats, beatValue]);
            }
        } else if (beatValue === 2) {
            tempBeatGroups.push([1, 2]);
        } else if (beatValue <= 1) {
            tempBeatGroups.push([1, 1]);
        } else {
            // 4/4, 2/4, 3/4, standard stuff
            tempBeatGroups.push([2, 8]);
        }
        return tempBeatGroups;
    }

    /**
     * Return a span of [start, end] for the current beat/beam grouping
     */
    offsetToSpan(offset: number): number[] {
        const beatDuration = this.beatDuration.quarterLength;
        const beatsFromStart = Math.floor(offset / beatDuration);
        const start = beatsFromStart * beatDuration;
        const end = start + beatDuration;
        return [start, end];
    }

    /**
<<<<<<< HEAD
     * options - an object with measureStartOffset
     */
    getBeams(srcStream: Stream, options={}) {
=======
     * srcStream - a stream of elements.
     * options - an object with measureStartOffset
     */
    getBeams(srcStream: stream.Stream, options={}) {
>>>>>>> 76da9be4
        const params = { measureStartOffset: 0.0 };
        common.merge(params, options);
        const measureStartOffset = params.measureStartOffset;
        let beamsList = beam.Beams.naiveBeams(srcStream);
        beamsList = beam.Beams.removeSandwichedUnbeamables(beamsList);
        const fixBeamsOneElementDepth = (i, el, depth) => {
            const beams = beamsList[i];
            if (!beams) {
                return;
            }
            const beamNumber = depth + 1;
            if (!(beams.getNumbers().includes(beamNumber))) {
                return;
            }
            const dur = el.duration;
            const pos = el.offset + measureStartOffset;

            const start = pos; // opFrac
            const end = pos + dur.quarterLength; // opFrac;
            const startNext = end;
            const isLast = (i === srcStream.length - 1);
            const isFirst = (i === 0);
            let beamNext;
            let beamPrevious;
            if (!isFirst) {
                beamPrevious = beamsList[i - 1];
            }
            if (!isLast) {
                beamNext = beamsList[i + 1];
            }
            const [archetypeSpanStart, archetypeSpanEnd] = this.offsetToSpan(start);
            let archetypeSpanNextStart = 0.0;
            if (beamNext !== undefined) {
                archetypeSpanNextStart = this.offsetToSpan(startNext)[0];
            }
            if (start === archetypeSpanStart && end === archetypeSpanEnd) {
                beamsList[i] = undefined;
                return;
            }

            let beamType;
            if (isFirst) {
                beamType = 'start';
                if (beamNext === undefined || !(beamNext.getNumbers().includes(beamNumber))) {
                    beamType = 'partial-right';
                }
            } else if (isLast) {
                beamType = 'start';
                if (beamPrevious === undefined || !beamPrevious.getNumbers().includes(beamNumber)) {
                    beamType = 'partial-left';
                }
            } else if (beamPrevious === undefined || !beamPrevious.getNumbers().includes(beamNumber)) {
                if (beamNumber === 1 && beamNext === undefined) {
                    beamsList[i] = undefined;
                    return;
                } else if (beamNext === undefined && beamNumber > 1) {
                    beamType = 'partial-left';
                } else if (startNext >= archetypeSpanEnd) {
                    beamType = 'partial-left';
                } else if (beamNext === undefined || !(beamNext.getNumbers().includes(beamNumber))) {
                    beamType = 'partial-right';
                } else {
                    beamType = 'start';
                }
            } else if (beamPrevious
                        && beamPrevious.getNumbers().includes(beamNumber)
                        && ['stop', 'partial-left'].includes(beamPrevious.getTypeByNumber(beamNumber))
            ) {
                if (beamNext !== undefined) {
                    beamType = 'start';
                } else {
                    beamType = 'partial-left';
                }
            } else if (beamNext === undefined || !beamNext.getNumbers().includes(beamNumber)) {
                beamType = 'stop';
            } else if (startNext < archetypeSpanEnd) {
                beamType = 'continue';
            } else if (startNext >= archetypeSpanNextStart) {
                beamType = 'stop';
            } else {
                console.warn('Cannot match beamType');
                return;
            }
            beams.setByNumber(beamNumber, beamType);
        };

        for (let depth = 0; depth < beam.beamableDurationTypes.length; depth++) {
            let i = 0;
            for (const el of srcStream) {
                fixBeamsOneElementDepth(i, el, depth);
                i += 1;
            }
        }

        beamsList = beam.Beams.sanitizePartialBeams(beamsList);
        beamsList = beam.Beams.mergeConnectingPartialBeams(beamsList);
        return beamsList;
    }

    /**
     * Compute the Beat Group according to this time signature for VexFlow. For beaming.
     *
     * @returns {Array<Vex.Flow.Fraction>} a list of numerator and denominator groups, for VexFlow
     */
    vexflowBeatGroups(): Vex.Flow.Fraction[] {
        const tempBeatGroups = this.beatGroups;
        const vfBeatGroups = [];
        for (let i = 0; i < tempBeatGroups.length; i++) {
            const [bg_numerator, bg_denominator] = tempBeatGroups[i];
            vfBeatGroups.push(new Vex.Flow.Fraction(bg_numerator, bg_denominator));
        }
        return vfBeatGroups;

        //  if (numBeats % 3 == 0 && beatValue < 4) {
        //  // 6/8, 3/8, 9/8, etc.
        //  numBeats = numBeats / 3;
        //  beatValue = beatValue / 3;
        //  }
    }
}<|MERGE_RESOLUTION|>--- conflicted
+++ resolved
@@ -22,12 +22,8 @@
 import * as common from './common';
 import * as duration from './duration';
 
-<<<<<<< HEAD
-import { Stream } from './stream'; // typing only import
-=======
 // imports for typing
 import * as stream from './stream';
->>>>>>> 76da9be4
 
 /**
  * A MUCH simpler version of the music21p TimeSignature object.
@@ -203,16 +199,10 @@
     }
 
     /**
-<<<<<<< HEAD
-     * options - an object with measureStartOffset
-     */
-    getBeams(srcStream: Stream, options={}) {
-=======
      * srcStream - a stream of elements.
      * options - an object with measureStartOffset
      */
     getBeams(srcStream: stream.Stream, options={}) {
->>>>>>> 76da9be4
         const params = { measureStartOffset: 0.0 };
         common.merge(params, options);
         const measureStartOffset = params.measureStartOffset;
